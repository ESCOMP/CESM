[cam]
tag = cam6_3_017
protocol = git
repo_url = https://github.com/ESCOMP/CAM
local_path = components/cam
externals = Externals_CAM.cfg
required = True

[cice]
tag = cice5_20210406
protocol = git
repo_url = https://github.com/ESCOMP/CESM_CICE5
local_path = components/cice
required = True

# this is a hash off of the branch feature/validation_fixes - a PR to master has been made
[cmeps]
<<<<<<< HEAD
hash = 801724f
=======
hash = cmeps0.13.2
>>>>>>> 357eb81e
protocol = git
repo_url = https://github.com/ESCOMP/CMEPS.git
local_path = cime/src/drivers/nuopc/
required = True

[cdeps]
hash = cdeps0.12.1
protocol = git
repo_url = https://github.com/ESCOMP/CDEPS.git
local_path = components/cdeps
externals = Externals_CDEPS.cfg
required = True

[cime]
tag = cime5.8.47
protocol = git
repo_url = https://github.com/ESMCI/cime
local_path = cime
required = True

[cism]
tag = cismwrap_2_1_83
protocol = git
repo_url = https://github.com/ESCOMP/CISM-wrapper
local_path = components/cism
externals = Externals_CISM.cfg
required = True

[clm]
tag = ctsm5.1.dev038
protocol = git
repo_url = https://github.com/ESCOMP/CTSM
local_path = components/clm
externals = Externals_CLM.cfg
required = True

[fms]
tag = fi_20210419
protocol = git
repo_url = https://github.com/ESCOMP/FMS_interface
local_path = libraries/FMS
externals = Externals_FMS.cfg
required = False

[mom]
tag = mi_20210415
protocol = git
repo_url = https://github.com/ESCOMP/MOM_interface
local_path = components/mom
externals = Externals.cfg
required = False

[mosart]
tag = mosart1_0_42
protocol = git
repo_url = https://github.com/ESCOMP/MOSART
local_path = components/mosart
required = True

[pop]
tag = cesm_pop_2_1_20210419
protocol = git
repo_url = https://github.com/ESCOMP/POP2-CESM
local_path = components/pop
externals = Externals_POP.cfg
required = True

[rtm]
tag = rtm1_0_76 
protocol = git
repo_url = https://github.com/ESCOMP/RTM
local_path = components/rtm
required = True

[ww3]
tag = ww3_210317
protocol = git
repo_url = https://github.com/ESCOMP/WW3-CESM
local_path = components/ww3
required = True

[externals_description]
schema_version = 1.0.01<|MERGE_RESOLUTION|>--- conflicted
+++ resolved
@@ -13,13 +13,8 @@
 local_path = components/cice
 required = True
 
-# this is a hash off of the branch feature/validation_fixes - a PR to master has been made
 [cmeps]
-<<<<<<< HEAD
-hash = 801724f
-=======
 hash = cmeps0.13.2
->>>>>>> 357eb81e
 protocol = git
 repo_url = https://github.com/ESCOMP/CMEPS.git
 local_path = cime/src/drivers/nuopc/
