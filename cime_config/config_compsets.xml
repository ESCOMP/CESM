--- conflicted
+++ resolved
@@ -249,14 +249,8 @@
         <value compset="HIST_"     >1850-01-01</value>
         <value compset="5505_"     >1955-01-01</value>
         <value compset="2013_"     >2013-01-01</value>
-<<<<<<< HEAD
-        <value compset="SSP"       >2015-01-01</value>
-        <value compset="SSP(1-2.6|5-8.5)_">2015-01-01</value>
-        <value compset="SSP5-3.4_" >2040-01-01</value>
-=======
         <value compset="SSP(126|245|370|585)_">2015-01-01</value>
         <value compset="SSP534_"   >2040-01-01</value>
->>>>>>> 574950b4
       </values>
     </entry>
     <entry id="RUN_REFDATE">
