<?xml version="1.0"?>
<testlist version="2.0">
  <test name="ERI" grid="f09_g17" compset="B1850" testmods="allactive/defaultio">
    <machines>
      <machine name="bluewaters" compiler="pgi" category="prebeta"/>
    </machines>
    <options>
      <option name="wallclock"> 01:00 </option>
    </options>
  </test>
  <test name="ERI" grid="f09_g17" compset="B1850" testmods="allactive/default">
    <machines>
      <machine name="edison" compiler="intel" category="prebeta"/>
    </machines>
    <options>
      <option name="wallclock"> 01:00 </option>
    </options>
  </test>
  <test name="ERI" grid="f09_g17" compset="B1850" testmods="allactive/defaultio">
    <machines>
      <machine name="cheyenne" compiler="intel" category="prealpha"/>
    </machines>
    <options>
      <option name="wallclock"> 01:00:00 </option>
    </options>
  </test>
  <test name="SMS_Ld2" grid="f09_g17" compset="B1850" testmods="allactive/defaultio">
    <machines>
      <machine name="cheyenne" compiler="intel" category="aux_cime_baselines"/>
    </machines>
    <options>
      <option name="wallclock"> 01:00:00 </option>
    </options>
  </test>
  <test name="SMS_Ld2" grid="f09_g17" compset="BHIST" testmods="allactive/defaultio">
    <machines>
      <machine name="cheyenne" compiler="gnu" category="aux_cime_baselines"/>
    </machines>
    <options>
      <option name="wallclock"> 01:00:00 </option>
    </options>
  </test>
  <test name="ERR" grid="f19_g17" compset="B1850" testmods="allactive/defaultio">
    <machines>
      <machine name="edison" compiler="intel" category="prealpha"/>
    </machines>
    <options>
      <option name="wallclock"> 01:00:00 </option>
    </options>
  </test>
  <test name="NCK" grid="f19_g17" compset="B1850" testmods="allactive/defaultio">
    <machines>
      <machine name="edison" compiler="intel" category="prebeta"/>
    </machines>
    <options>
      <option name="wallclock"> 02:00:00 </option>
    </options>
  </test>
  <test name="NCK" grid="f19_g17" compset="B1850" testmods="allactive/defaultiomi">
    <machines>
      <machine name="cheyenne" compiler="intel" category="prealpha"/>
    </machines>
    <options>
      <option name="wallclock"> 02:00:00 </option>
    </options>
  </test>
  <test name="ERS_D" grid="f09_g17" compset="B1850" testmods="allactive/defaultio">
    <machines>
      <machine name="cheyenne" compiler="intel" category="prealpha"/>
    </machines>
    <options>
      <option name="wallclock"> 06:00:00 </option>
    </options>
  </test>
  <test name="IRT" grid="f19_g17" compset="B1850" testmods="allactive/defaultio">
    <machines>
      <machine name="bluewaters" compiler="pgi" category="prebeta"/>
    </machines>
    <options>
       <option name="wallclock"> 00:30 </option>
    </options>
  </test>
  <test name="IRT" grid="f09_g17" compset="B1850" testmods="allactive/defaultio">
    <machines>
      <machine name="bluewaters" compiler="pgi" category="prealpha"/>
      <machine name="edison" compiler="cray" category="prealpha"/>
    </machines>
    <options>
      <option name="wallclock"> 00:40 </option>
    </options>
  </test>
<<<<<<< HEAD
  <test name="IRT" grid="f09_g17" compset="BRCP85L45BGCR" testmods="allactive/defaultio">
    <machines>
      <machine name="cheyenne" compiler="intel" category="prebeta"/>
    </machines>
    <options>
      <option name="wallclock"> 01:00:00 </option>
    </options>
  </test>
=======
>>>>>>> 367f1923
  <test name="IRT_Ld7" grid="f09_g17" compset="BHIST" testmods="allactive/defaultio">
    <machines>
      <machine name="bluewaters" compiler="pgi" category="prebeta"/>
      <machine name="cheyenne" compiler="intel" category="prealpha"/>
    </machines>
    <options>
      <option name="wallclock"> 01:00:00 </option>
    </options>
  </test>
  <test name="SMS_Ld1" grid="f09_g17" compset="BW1850" testmods="allactive/default">
    <machines>
      <machine name="cheyenne" compiler="intel" category="prebeta"/>
      <machine name="cheyenne" compiler="intel" category="bwaccm"/>
    </machines>
    <options>
      <option name="wallclock"> 01:00:00 </option>
    </options>
  </test>
  <test name="SMS_Ld5" grid="f19_g17" compset="BWma1850" testmods="allactive/default">
    <machines>
      <machine name="cheyenne" compiler="intel" category="prebeta"/>
      <machine name="cheyenne" compiler="intel" category="bwaccm"/>
    </machines>
    <options>
      <option name="wallclock"> 01:00:00 </option>
    </options>
  </test>
  <test name="SMS_Ld1" grid="f09_g17" compset="BWma1850" testmods="allactive/default">
    <machines>
      <machine name="cheyenne" compiler="intel" category="prebeta"/>
      <machine name="cheyenne" compiler="intel" category="bwaccm"/>
    </machines>
    <options>
      <option name="wallclock"> 01:00:00 </option>
    </options>
  </test>
  <test name="IRT_Ld7" grid="f09_g17" compset="BHIST" testmods="allactive/defaultio">
    <machines>
      <machine name="cheyenne" compiler="intel" category="prealpha"/>
    </machines>
    <options>
      <option name="wallclock"> 01:00:00 </option>
    </options>
  </test>
  <test name="ERS_Ld5" grid="f19_g17" compset="E1850TEST" testmods="cice/default">
    <machines>
      <machine name="cheyenne" compiler="intel" category="prebeta"/>
    </machines>
    <options>
      <option name="wallclock"> 01:00:00 </option>
    </options>
  </test>
  <test name="ERS_Ld7" grid="f19_g17" compset="B1850" testmods="allactive/defaultio">
    <machines>
      <machine name="bluewaters" compiler="pgi"   category="prebeta"/>
      <machine name="cheyenne"   compiler="intel" category="prealpha"/>
      <machine name="hobart"     compiler="pgi"   category="prealpha"/>
    </machines>
    <options>
      <option name="wallclock"> 01:00:00 </option>
    </options>
  </test>
  <test name="ERS_Ld7" grid="f09_g17" compset="BHIST" testmods="allactive/defaultio">
    <machines>
      <machine name="bluewaters" compiler="pgi" category="prebeta"/>
    </machines>
    <options>
      <option name="wallclock"> 00:30 </option>
    </options>
  </test>
  <test name="ERS_Ld9" grid="ne120_g17" compset="B1850" testmods="allactive/defaultio">
    <machines>
      <machine name="edison" compiler="intel" category="prebeta"/>
    </machines>
    <options>
      <option name="wallclock"> 00:30 </option>
    </options>
  </test>
  <test name="IRT_N3_PM3_Ld7" grid="f19_g17" compset="BHIST" testmods="allactive/defaultio">
    <machines>
      <machine name="edison" compiler="intel" category="prebeta"/>
      <machine name="cheyenne" compiler="intel" category="prealpha"/>
      <machine name="cheyenne" compiler="gnu" category="prebeta"/>
    </machines>
    <options>
      <option name="wallclock"> 02:00:00 </option>
    </options>
  </test>
<<<<<<< HEAD
  <test name="ERS_Ld7" grid="f09_g17" compset="BRCP85L45BGCR" testmods="allactive/defaultio">
    <machines>
      <machine name="edison" compiler="intel" category="prebeta"/>
    </machines>
    <options>
      <option name="wallclock"> 00:30 </option>
    </options>
  </test>
  <test name="NCK_Ld5" grid="f19_g17" compset="BC5L45BGCR" testmods="allactive/defaultio">
    <machines>
      <machine name="cheyenne" compiler="gnu" category="prebeta"/>
    </machines>
    <options>
      <option name="wallclock"> 01:00:00 </option>
    </options>
  </test>
=======
>>>>>>> 367f1923
  <test name="NCK_Ld5" grid="f19_g17" compset="B1850G" testmods="allactive/cism/test_coupling">
    <machines>
      <machine name="cheyenne" compiler="intel" category="prealpha"/>
      <machine name="cheyenne" compiler="intel" category="prebeta"/>
    </machines>
    <options>
      <option name="wallclock"> 01:30:00 </option>
    </options>
  </test>
  <test name="PET_PM" grid="f19_g17" compset="B1850" testmods="allactive/defaultiomi">
    <machines>
      <machine name="cheyenne" compiler="gnu" category="prealpha"/>
      <machine name="cheyenne" compiler="intel" category="prealpha"/>
    </machines>
    <options>
      <option name="wallclock"> 01:30:00 </option>
    </options>
  </test>
  <test name="PFS" grid="f09_g17" compset="B1850" testmods="allactive/default">
    <machines>
      <machine name="bluewaters" compiler="pgi" category="prebeta"/>
      <machine name="cheyenne" compiler="intel" category="prealpha"/>
      <machine name="cheyenne" compiler="intel" category="prebeta"/>
    </machines>
    <options>
      <option name="wallclock"> 00:40:00 </option>
    </options>
  </test>
  <test name="PFS" grid="f09_g17" compset="B1850" testmods="allactive/maxthroughputb">
    <machines>
      <machine name="cheyenne" compiler="intel" category="aux_perf"/>
    </machines>
    <options>
      <option name="wallclock"> 00:40:00 </option>
    </options>
  </test>
  <test compset="FW1850" grid="f09_f09_mg17" name="PFS" testmods="allactive/maxthroughputfw">
    <machines>
      <machine name="cheyenne" compiler="intel" category="aux_perf"/>
    </machines>
  </test>

  <test name="SMS_D" grid="f19_g17" compset="B1850" testmods="allactive/defaultio">
    <machines>
      <machine name="edison" compiler="intel" category="prebeta"/>
    </machines>
    <options>
      <option name="wallclock"> 00:30 </option>
    </options>
  </test>
  <test name="SMS_D" grid="f09_g17" compset="BHIST" testmods="allactive/defaultio">
    <machines>
      <machine name="edison" compiler="intel" category="prebeta"/>
    </machines>
    <options>
      <option name="wallclock"> 00:30 </option>
    </options>
  </test>
  <test name="SMS_Ld5" grid="f19_g17" compset="B1850G" testmods="allactive/cism/test_coupling">
    <machines>
      <machine name="cheyenne" compiler="intel" category="prealpha"/>
    </machines>
    <options>
      <option name="wallclock"> 00:30:00 </option>
    </options>
  </test>
  <test name="SMS_Ld5" grid="f09_g17" compset="B1850G" testmods="allactive/cism/test_coupling">
    <machines>
      <machine name="cheyenne" compiler="intel" category="prebeta"/>
    </machines>
    <options>
      <option name="wallclock"> 00:30:00 </option>
    </options>
  </test>
  <test name="SMS_Ld5" grid="f19_g17" compset="B1850G1" testmods="allactive/cism/test_coupling">
    <machines>
      <machine name="cheyenne" compiler="gnu" category="prebeta">
        <options>
          <option name="wallclock">0:30:00</option>
          <option name="comment">Include a fully-coupled test with CISM1, mainly to make sure the PE layout works</option>
        </options>
      </machine>
    </machines>
  </test>
  <test name="SMS_Ld1" grid="f19_g17" compset="B1850G" testmods="allactive/cism/test_coupling">
    <machines>
      <machine name="hobart" compiler="nag" category="prebeta"/>
    </machines>
    <options>
      <option name="wallclock"> 00:45 </option>
    </options>
  </test>
  <test name="SMS_Ld5" grid="f09_g17_gl4" compset="J1850G" testmods="allactive/cism/test_coupling">
    <machines>
      <machine name="cheyenne" compiler="gnu" category="prebeta"/>
    </machines>
    <options>
      <option name="wallclock"> 00:30:00 </option>
    </options>
  </test>
  <test name="SMS_Ld7" grid="f09_g17" compset="B1850" testmods="allactive/defaultio">
    <machines>
      <machine name="cheyenne" compiler="intel" category="prealpha"/>
    </machines>
    <options>
      <option name="wallclock">  00:30:00 </option>
    </options>
  </test>
</testlist><|MERGE_RESOLUTION|>--- conflicted
+++ resolved
@@ -29,7 +29,7 @@
       <machine name="cheyenne" compiler="intel" category="aux_cime_baselines"/>
     </machines>
     <options>
-      <option name="wallclock"> 01:00:00 </option>
+      <option name="wallclock"> 00:30:00 </option>
     </options>
   </test>
   <test name="SMS_Ld2" grid="f09_g17" compset="BHIST" testmods="allactive/defaultio">
@@ -37,7 +37,7 @@
       <machine name="cheyenne" compiler="gnu" category="aux_cime_baselines"/>
     </machines>
     <options>
-      <option name="wallclock"> 01:00:00 </option>
+      <option name="wallclock"> 00:30:00 </option>
     </options>
   </test>
   <test name="ERR" grid="f19_g17" compset="B1850" testmods="allactive/defaultio">
@@ -45,7 +45,7 @@
       <machine name="edison" compiler="intel" category="prealpha"/>
     </machines>
     <options>
-      <option name="wallclock"> 01:00:00 </option>
+      <option name="wallclock"> 00:30 </option>
     </options>
   </test>
   <test name="NCK" grid="f19_g17" compset="B1850" testmods="allactive/defaultio">
@@ -53,7 +53,7 @@
       <machine name="edison" compiler="intel" category="prebeta"/>
     </machines>
     <options>
-      <option name="wallclock"> 02:00:00 </option>
+      <option name="wallclock"> 02:00 </option>
     </options>
   </test>
   <test name="NCK" grid="f19_g17" compset="B1850" testmods="allactive/defaultiomi">
@@ -89,24 +89,13 @@
       <option name="wallclock"> 00:40 </option>
     </options>
   </test>
-<<<<<<< HEAD
-  <test name="IRT" grid="f09_g17" compset="BRCP85L45BGCR" testmods="allactive/defaultio">
-    <machines>
-      <machine name="cheyenne" compiler="intel" category="prebeta"/>
-    </machines>
-    <options>
-      <option name="wallclock"> 01:00:00 </option>
-    </options>
-  </test>
-=======
->>>>>>> 367f1923
   <test name="IRT_Ld7" grid="f09_g17" compset="BHIST" testmods="allactive/defaultio">
     <machines>
       <machine name="bluewaters" compiler="pgi" category="prebeta"/>
       <machine name="cheyenne" compiler="intel" category="prealpha"/>
     </machines>
     <options>
-      <option name="wallclock"> 01:00:00 </option>
+      <option name="wallclock"> 00:30:00 </option>
     </options>
   </test>
   <test name="SMS_Ld1" grid="f09_g17" compset="BW1850" testmods="allactive/default">
@@ -149,7 +138,7 @@
       <machine name="cheyenne" compiler="intel" category="prebeta"/>
     </machines>
     <options>
-      <option name="wallclock"> 01:00:00 </option>
+      <option name="wallclock"> 00:30:00 </option>
     </options>
   </test>
   <test name="ERS_Ld7" grid="f19_g17" compset="B1850" testmods="allactive/defaultio">
@@ -159,7 +148,7 @@
       <machine name="hobart"     compiler="pgi"   category="prealpha"/>
     </machines>
     <options>
-      <option name="wallclock"> 01:00:00 </option>
+      <option name="wallclock"> 00:30:00 </option>
     </options>
   </test>
   <test name="ERS_Ld7" grid="f09_g17" compset="BHIST" testmods="allactive/defaultio">
@@ -188,25 +177,6 @@
       <option name="wallclock"> 02:00:00 </option>
     </options>
   </test>
-<<<<<<< HEAD
-  <test name="ERS_Ld7" grid="f09_g17" compset="BRCP85L45BGCR" testmods="allactive/defaultio">
-    <machines>
-      <machine name="edison" compiler="intel" category="prebeta"/>
-    </machines>
-    <options>
-      <option name="wallclock"> 00:30 </option>
-    </options>
-  </test>
-  <test name="NCK_Ld5" grid="f19_g17" compset="BC5L45BGCR" testmods="allactive/defaultio">
-    <machines>
-      <machine name="cheyenne" compiler="gnu" category="prebeta"/>
-    </machines>
-    <options>
-      <option name="wallclock"> 01:00:00 </option>
-    </options>
-  </test>
-=======
->>>>>>> 367f1923
   <test name="NCK_Ld5" grid="f19_g17" compset="B1850G" testmods="allactive/cism/test_coupling">
     <machines>
       <machine name="cheyenne" compiler="intel" category="prealpha"/>
