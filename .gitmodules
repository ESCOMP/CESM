--- conflicted
+++ resolved
@@ -30,22 +30,14 @@
         path = ccs_config
         url = https://github.com/ESMCI/ccs_config_cesm.git
         fxDONOTUSEurl = https://github.com/ESMCI/ccs_config_cesm.git
-<<<<<<< HEAD
-        fxtag = ccs_config_cesm1.0.10
-=======
         fxtag = ccs_config_cesm1.0.12
->>>>>>> 316aa573
         fxrequired = ToplevelRequired
 
 [submodule "cime"]
         path = cime
         url = https://github.com/ESMCI/cime
         fxDONOTUSEurl = https://github.com/ESMCI/cime
-<<<<<<< HEAD
-        fxtag = cime6.1.45
-=======
         fxtag = cime6.1.46
->>>>>>> 316aa573
         fxrequired = ToplevelRequired
 
 [submodule "fms"]
@@ -109,11 +101,7 @@
         url = https://github.com/ESCOMP/CMEPS.git
         fxDONOTUSEurl = https://github.com/ESCOMP/CMEPS.git
         fxrequired = ToplevelRequired
-<<<<<<< HEAD
-        fxtag = cmeps1.0.22
-=======
         fxtag = cmeps1.0.25
->>>>>>> 316aa573
 
 [submodule "rtm"]
         path = components/rtm
