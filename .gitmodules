--- conflicted
+++ resolved
@@ -157,15 +157,11 @@
         url = https://github.com/NCAR/CUPiD.git
         fxDONOTUSEurl = https://github.com/NCAR/CUPiD.git
         fxrequired = ToplevelRequired
-<<<<<<< HEAD
-        fxtag = v0.2.1
+        fxtag = v0.2.2
 
 [submodule "FTorch"]
 	path = libraries/FTorch
 	url = https://github.com/ESCOMP/FTorch_interface
   fxtag = v0.0.5
   fxrequired = ToplevelOptional
-  fxDONOTUSEurl = https://github.com/ESCOMP/FTorch_interface
-=======
-        fxtag = v0.2.2
->>>>>>> d07a7f50
+  fxDONOTUSEurl = https://github.com/ESCOMP/FTorch_interface