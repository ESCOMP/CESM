--- conflicted
+++ resolved
@@ -30,184 +30,124 @@
 	path = ccs_config
 	url = https://github.com/ESMCI/ccs_config_cesm.git
 	fxDONOTUSEurl = https://github.com/ESMCI/ccs_config_cesm.git
-        fxtag = ccs_config_cesm1.0.0
-        fxrequired = ToplevelRequired
+  fxtag = ccs_config_cesm1.0.0
+  fxrequired = ToplevelRequired
         
-<<<<<<< HEAD
-=======
-[submodule "share"]
-	path = share
-	url = https://github.com/ESCOMP/CESM_share
-	fxDONOTUSEurl = https://github.com/ESCOMP/CESM_share
-        fxtag = share1.1.2
-        fxrequired = ToplevelRequired
-
->>>>>>> a956168f
 [submodule "cime"]
 	path = cime
 	url = https://github.com/ESMCI/cime
 	fxDONOTUSEurl = https://github.com/ESMCI/cime
-        fxtag = cime6.1.0
-        fxrequired = ToplevelRequired
+  fxtag = cime6.1.0
+  fxrequired = ToplevelRequired
 
-<<<<<<< HEAD
 [submodule "fms"]
 	path = libraries/FMS
 	url = https://github.com/ESCOMP/FMS_interface
 	fxDONOTUSEurl = https://github.com/ESCOMP/FMS_interface
-        fxrequired = ToplevelRequired
-        fxtag = fi_240516
+  fxrequired = ToplevelRequired
+  fxtag = fi_240516
 
 [submodule "share"]
 	path = share
 	url = https://github.com/ESCOMP/CESM_share
 	fxDONOTUSEurl = https://github.com/ESCOMP/CESM_share
-        fxtag = share1.1.2
-=======
-[submodule "mpi-serial"]
-	path = libraries/mpi-serial
-	url = https://github.com/ESMCI/mpi-serial
-	fxDONOTUSEurl = https://github.com/ESMCI/mpi-serial
-        fxtag = MPIserial_2.5.0
->>>>>>> a956168f
-        fxrequired = ToplevelRequired
+  fxtag = share1.1.2
+  fxrequired = ToplevelRequired
 
 [submodule "cam"]
 	path = components/cam
 	url = https://www.github.com/ESCOMP/CAM
 	fxDONOTUSEurl = https://www.github.com/ESCOMP/CAM
-        fxtag = cam6_4_001
-<<<<<<< HEAD
-        fxrequired = ToplevelRequired
-=======
-        fxrequired = ToplevelRequired
+  fxtag = cam6_4_001
+  fxrequired = ToplevelRequired
+
+[submodule "clm"]
+	path = components/clm
+	url = https://github.com/ESCOMP/CTSM
+	fxDONOTUSEurl = https://github.com/ESCOMP/CTSM
+  fxrequired = ToplevelRequired
+  fxtag = ctsm5.2.009
+
+[submodule "cice"]
+	path = components/cice
+	url = https://github.com/ESCOMP/CESM_CICE
+	fxDONOTUSEurl = https://github.com/ESCOMP/CESM_CICE
+  fxrequired = ToplevelRequired
+  fxtag = cesm_cice6_5_0_9
+
+[submodule "mom"]
+	path = components/mom
+	url = https://github.com/ESCOMP/MOM_interface
+	fxDONOTUSEurl = https://github.com/ESCOMP/MOM_interface
+  fxrequired = ToplevelRequired
+  fxtag = mi_240705
+
+[submodule "cism"]
+	path = components/cism
+	url = https://github.com/ESCOMP/cism-wrapper.git
+	fxDONOTUSEurl = https://github.com/ESCOMP/cism-wrapper.git
+  fxtag = cismwrap_2_2_002
+  fxrequired = ToplevelRequired
+
+[submodule "cdeps"]
+	path = components/cdeps
+	url = https://github.com/ESCOMP/CDEPS
+	fxDONOTUSEurl = https://github.com/ESCOMP/CDEPS
+  fxrequired = ToplevelRequired
+  fxtag = cdeps1.0.43
+
+[submodule "cmeps"]
+	path = components/cmeps
+	url = https://github.com/ESCOMP/CMEPS.git
+	fxDONOTUSEurl = https://github.com/ESCOMP/CMEPS.git
+  fxrequired = ToplevelRequired
+  fxtag = cmeps1.0.2
+
+[submodule "rtm"]
+	path = components/rtm
+	url = https://github.com/ESCOMP/RTM
+	fxDONOTUSEurl = https://github.com/ESCOMP/RTM
+  fxrequired = ToplevelRequired
+  fxtag = rtm1_0_80
 
 [submodule "ww3"]
 	path = components/ww3
 	url = https://github.com/ESCOMP/WW3_interface
 	fxDONOTUSEurl = https://github.com/ESCOMP/WW3_interface
-        fxtag = ww3i_0.0.2
-        fxrequired = ToplevelRequired
-                
-[submodule "rtm"]
-	path = components/rtm
-	url = https://github.com/ESCOMP/RTM
-	fxDONOTUSEurl = https://github.com/ESCOMP/RTM
-        fxrequired = ToplevelRequired
-        fxtag = rtm1_0_80
->>>>>>> a956168f
-
-[submodule "clm"]
-	path = components/clm
-	url = https://github.com/ESCOMP/CTSM
-	fxDONOTUSEurl = https://github.com/ESCOMP/CTSM
-        fxrequired = ToplevelRequired
-        fxtag = ctsm5.2.009
-
-[submodule "cice"]
-	path = components/cice
-	url = https://github.com/ESCOMP/CESM_CICE
-	fxDONOTUSEurl = https://github.com/ESCOMP/CESM_CICE
-        fxrequired = ToplevelRequired
-<<<<<<< HEAD
-        fxtag = cesm_cice6_5_0_9
-=======
-        fxtag = mosart1.1.02
->>>>>>> a956168f
-
-[submodule "mom"]
-	path = components/mom
-	url = https://github.com/ESCOMP/MOM_interface
-	fxDONOTUSEurl = https://github.com/ESCOMP/MOM_interface
-        fxrequired = ToplevelRequired
-<<<<<<< HEAD
-        fxtag = mi_240705
-=======
-        fxtag = cesm-coupling.n02_v2.1.3
->>>>>>> a956168f
-
-[submodule "cism"]
-	path = components/cism
-	url = https://github.com/ESCOMP/cism-wrapper.git
-	fxDONOTUSEurl = https://github.com/ESCOMP/cism-wrapper.git
-        fxtag = cismwrap_2_2_002
-        fxrequired = ToplevelRequired
-
-[submodule "cdeps"]
-	path = components/cdeps
-	url = https://github.com/ESCOMP/CDEPS
-	fxDONOTUSEurl = https://github.com/ESCOMP/CDEPS
-        fxrequired = ToplevelRequired
-        fxtag = cdeps1.0.43
-
-[submodule "cmeps"]
-	path = components/cmeps
-	url = https://github.com/ESCOMP/CMEPS.git
-	fxDONOTUSEurl = https://github.com/ESCOMP/CMEPS.git
-        fxrequired = ToplevelRequired
-        fxtag = cmeps1.0.2
-
-[submodule "rtm"]
-	path = components/rtm
-	url = https://github.com/ESCOMP/RTM
-	fxDONOTUSEurl = https://github.com/ESCOMP/RTM
-        fxrequired = ToplevelRequired
-        fxtag = rtm1_0_80
-
-<<<<<<< HEAD
-[submodule "ww3"]
-	path = components/ww3
-	url = https://github.com/ESCOMP/WW3_interface
-	fxDONOTUSEurl = https://github.com/ESCOMP/WW3_interface
-        fxtag = ww3i_0.0.2
-=======
-[submodule "cism"]
-	path = components/cism
-	url = https://github.com/ESCOMP/cism-wrapper.git
-	fxDONOTUSEurl = https://github.com/ESCOMP/cism-wrapper.git
-        fxtag = cismwrap_2_2_002
->>>>>>> a956168f
-        fxrequired = ToplevelRequired
+  fxtag = ww3i_0.0.2
+  fxrequired = ToplevelRequired
                 
 [submodule "mizuroute"]
 	path = components/mizuroute
 	url = https://github.com/ESCOMP/mizuRoute
 	fxDONOTUSEurl = https://github.com/ESCOMP/mizuRoute
-        fxrequired = ToplevelRequired
-        fxtag = cesm-coupling.n02_v2.1.3
+  fxrequired = ToplevelRequired
+  fxtag = cesm-coupling.n02_v2.1.3
 
 [submodule "mosart"]
 	path = components/mosart
 	url = https://github.com/ESCOMP/MOSART
 	fxDONOTUSEurl = https://github.com/ESCOMP/MOSART
-        fxrequired = ToplevelRequired
-<<<<<<< HEAD
-        fxtag = mosart1.1.02
-=======
-        fxtag = ctsm5.2.009
->>>>>>> a956168f
+  fxrequired = ToplevelRequired
+  fxtag = mosart1.1.02
 
 [submodule "parallelio"]
 	path = libraries/parallelio
 	url = https://github.com/NCAR/ParallelIO
 	fxDONOTUSEurl = https://github.com/NCAR/ParallelIO
-        fxrequired = ToplevelRequired
-        fxtag = pio2_6_2
+  fxrequired = ToplevelRequired
+  fxtag = pio2_6_2
 
 [submodule "mpi-serial"]
 	path = libraries/mpi-serial
 	url = https://github.com/ESMCI/mpi-serial
 	fxDONOTUSEurl = https://github.com/ESMCI/mpi-serial
-        fxtag = MPIserial_2.5.0
-        fxrequired = ToplevelRequired
+  fxtag = MPIserial_2.5.0
+  fxrequired = ToplevelRequired
 
 [submodule "pysect"]
 	path = tools/statistical_ensemble_test/pyCECT
 	url = https://github.com/NCAR/PyCECT
 	fxDONOTUSEurl = https://github.com/NCAR/PyCECT
-        fxrequired = ToplevelRequired
-<<<<<<< HEAD
-        fxtag = 3.2.2
-=======
-        fxtag = mi_240705
->>>>>>> a956168f
+  fxrequired = ToplevelRequired
+  fxtag = 3.2.2