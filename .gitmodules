--- conflicted
+++ resolved
@@ -73,11 +73,7 @@
         url = https://github.com/ESCOMP/CESM_CICE
         fxDONOTUSEurl = https://github.com/ESCOMP/CESM_CICE
         fxrequired = ToplevelRequired
-<<<<<<< HEAD
-        fxtag = cesm3_cice6_6_0_2
-=======
         fxtag = cesm3_cice6_5_0_14
->>>>>>> 94d3d0bb
 
 [submodule "mom"]
         path = components/mom
